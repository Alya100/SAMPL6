[![DOI](https://zenodo.org/badge/101246939.svg)](https://zenodo.org/badge/latestdoi/101246939)

# The SAMPL6 Blind Prediction Challenge for Computational Chemistry

This repository gives challenge details and inputs for the SAMPL6 challenge. First phase of SAMPL6 challenge (host-guest, pKa, SAMPLing) has now ended, but the files are maintained here for the record. SAMPL6 Part II log *P* prediction challenge is currently open to submissions.

This cycle we have migrated the data download package to GitHub so it will be version controlled and more broadly acccessible.
**Because these files are available publicly, we have no record of who downloads them. Therefore, you should sign up for notifications**.
Specifically, if you want to receive updates if we uncover any problems, it is imperative that you either (a) sign up for the SAMPL e-mail list via the D3R site, or (b) sign up for notifications of changes to this GitHub repository (the `Watch` button, above); ideally you would do both.
<<<<<<< HEAD
**Join our e-mail list** by signing up [**here**](http://eepurl.com/dPj11j) to receive announcements of all new SAMPL related news, and [**here**](http://eepurl.com/gaAA0H) to receive all announcements specific to SAMPL6 and the current log P prediction challenge.
=======
**Join our e-mail list** by signing up [here](http://eepurl.com/dPj11j).
>>>>>>> 142c28bd

The first part of SAMPL6 challenge culminated with a [joint D3R/SAMPL workshop](https://drugdesigndata.org//about/d3r-2018-workshop) in La Jolla, CA., Feb. 22-23, 2018.
A special issue of JCAMD was organized with a submission deadline of June 1, 2018.

SAMPL6 Part II will include a octanol-water log *P* prediction challenge and will be followed by a joint D3R/SAMPL workshop in San Diego, Aug 22-23, 2019, immediately before the San Diego ACS National Meeting.
A special issue or special section of JCAMD will be organized to disseminate the results of this challenge.

## What's Here
- [Challenge Overview](#challenge-overview)
- `host_guest`: Directory containing inputs for the host-guest challenges, as well as supporting files and a README detailing their organization
- [Host-guest challenge instructions](host_guest_instructions.md): Detailed instructions on the host-guest component of the challenge.
- [Detailed host-guest description](host_guest_description.md): Detailed description of the hosts, guests, and background information.
- Physical properties:
    - [pKa challenge instructions](pKa_challenge_instructions.md): Detailed instructions on the pKa prediction component of the challenge.
    - [log *P* challenge instructions](logP_challenge_instructions.md): Detailed instructions on the partition coefficient prediction component of SAMPL6 Part II.
- SAMPLing challenge files for host-guest challenge: Input files for the host-guest component of the SAMPLing challenge, see [description](#sampling-challenge) below.
- SAMPLing challenge files in alternate formats, along with energy validation data

## What will be in a future challenge
The SAMPL project was recently funded by the National Institutes of Health, for which we are very grateful. We will be updating our project roadmaps and timelines shortly and making them available to the community as soon as possible.

## Changes and Data Set Versions So Far:
(all major versions available under [releases](https://github.com/MobleyLab/SAMPL6/releases) above)

### Release versions
- Version 1.0: Data set as originally posted Aug. 24
- Version 1.1: Updates `host_guest_description.md` to reflect corrected CB8 phosphate buffer concentration; adds input files (and scripts) from Andrea Rizzi for host-guest challenge reference calculations; adds `physical_properties` with preview information on the potential physical properties component of the challenge.
- Version 1.2: Adds host-guest SAMPLing challenge explanation and inputs, describes these in README files; adds draft submission files for host-guest predictions in `host_guest/(hostname)AndGuests` directories; updates the discussion of the physical property challenge to reflect the current status.
- Version 1.3: Add pKa prediction challenge instructions, input files, submission template files, update on the future plans of logD challenge.
- Version 1.4: Update microstate lists of pKa challenge.
- Version 1.5: Update microstate lists of pKa challenge. Clarification to pKa microstate definition: Resonance structures or geometric isomers with the same bound hydrogen pattern do not constitute different microstates. Add canonical SMILES column to microstate list files. Add suggested microstate pairs for physically meaningful microscopic pKas for type I submissions.
- Version 1.6: Corrects outdated CB8 sodium phosphate buffer concentration which appeared in an image (it was already correct in the text); include input files converted to other formats; fixes a compound name for one CB8 compound; corrects a pKa microstate; fixes a submission template issue.
- Version 1.7: Update microstate lists of pKa challenge. Add new microstate IDs for SM18 and SM20.  
- Version 1.8: Update microstate lists of pKa challenge. Add new microstate ID for SM10.
- Version 1.9: Include experimental measurements for the pKa challenge and the binding host-guest challenge.
- Version 1.10: Include the analysis of binding host-guest, pKa, and SAMPLing challenge, as well as microstate characterization of SM07 with NMR experiments.
- Version 1.11: Includes NMR data for SM14, adds additional error analysis, paper figures, improves organization of repo, and clarifications of README and other information in various places. Also added Zenodo integration to trigger DOIs for releases.
- Version 1.12: Update of the SAMPLing analysis.
- Version 1.13: SAMPL6 Part II - Instructions for log *P* challenge posted.

### Changes not yet in a release


## Challenge Overview
(This is reproduced from the [SAMPL6 Website](https://drugdesigndata.org/about/sampl6))

SAMPL6 includes challenges based on aqueous host-guest binding data (binding free energies and, optionally, binding enthalpies) for three different host molecules; and on physical properties (pKas, partition coefficients), for a set of fragment-like molecules.
The host-guest systems are useful to test simulation methods, force fields, and solvent models, in the context of binding, without posing the setup issues and computational burden of protein simulations.
The physical properties offer efficient tests of force field accuracy when detailed simulations are used, and can also test pKa prediction methods, continuum solvation models, and knowledge-based prediction methods.
SAMPL6 will also introduce a new challenge component, the “SAMPLing challenge”, in which computational methods will be evaluated on how efficiently their calculations approach well-converged reference results generated by the organizers.
Participants will be provided with machine readable setup files for the molecular systems, including force field setups, along with recommended cutoffs and treatments of long-ranged interactions.
The SAMPLing challenge is expected to include one or more cases from each challenge component (host-guest binding on each system; log D calculation).

**As of August 24, all of the information and data files needed to start on the host-guest component, including machine-readable structure files for the hosts and guests are posted, so this challenge is open!
Files are hosted at github.com/mobleylab/SAMPL6.**
Status updates will be posted here and announced by email to the D3R SAMPL list and on the D3R Twitter account; we also encourage participants to “watch” the GitHub repository for notifications of file changes/availability and relevant discussions.

Further information on both the host-guest and physical property components of SAMPL6 follow.
Thanks to Drs. Bruce Gibb (Tulane U.) and Lyle Isaacs (U. Maryland) for providing the host-guest data, Andrea Rizzi for SAMPLing challenge data, and Dr. John Chodera, Mehtap Isik, and Merck for the distribution coefficient data.

### Gibb Deep Cavity Cavitand (Octa Acids) binding of guests

One host-guest series is based on the Gibb Deep Cavity Cavitands (GDCCs), or octa-acids, previously used in SAMPL4 and SAMPL5.
The two hosts, OA and TEMOA (previously OAH and OAME) are identical, except that TEMOA has four additional methyl groups, which alter the shape and depth of the hydrophobic cavity.
Both were developed in the laboratory of Dr. Bruce Gibb (Tulane U), who will provide binding free energies and enthalpies, measured by ITC, for eight guest molecules interacting with each host.
The measurements are done in 10 mM sodium phosphate buffer at pH 11.7 ± 0.1, and T = 298 K.
Host OA is described here: doi:10.1021/ja200633d; and host TEMOA is described here doi:10.1007/s10822-013-9690-2.
There are also a number of papers from SAMPL4 and SAMPL5 which discuss calculations for these systems, as summarized, respectively, in doi:10.1007/s10822-014-9735-1 and doi:10.1007/s10822-016-9974-4.
Existing benchmark datasets based on these hosts also may be of interest for those preparing to tackle these new complexes: https://github.com/MobleyLab/benchmarksets; this ``perpetual`` review paper also provides a good introduction to the sampling and experimental issues which are known to be relevant in these systems.

### Cucubit[8]uril (CB8) binding of guests

This host-guest series is based on the host cucurbit[8]uril (CB8), which was used in SAMPL3, as previously summarized (DOI 10.1007/s10822-012-9554-1).
CB8 is the eight-membered relative of cucurbit[7]uril, which was used in several other prior SAMPL challenges.
Data will be provided for ~14 guests, including several FDA approved drugs.
Background information on CB8 may be found in a number of publications, including DOI 10.1021/jp2110067, 10.1002/chem.201403405, and 10.1021/ja055013x.

### Physical properties
Due to experimental issues, the upcoming SAMPL6 physical property challenge is being split into two phases.
The first phase, for SAMPL6, focused on pKa prediction and culminated with a joint D3R/SAMPL Workshop in La Jolla, CA., Feb. 22-23, 2018.
The second part of the challenge, SAMLPL6 Part II, is centering on predicting partition coefficients of a subset of small molecules from SAMPL6 pKa challenge.
SAMPL6 Part II logP challenge will be discussed in joint D3R/SAMPL workshop in San Diego, Aug 22-23, 2019.

#### pKa prediction
This challenge consists of predicting microscopic and macroscopic pKas of 24 small organic molecules.
These fragment-like small molecules are selected for their similarity to kinase inhibitors and for experimental tractability.
Our aim is to evaluate how well current pKa prediction methods perform with drug fragment-like molecules through blind predictions.
This is the first time a pKa prediction challenge is being conducted as a part of SAMPL.

Three formats of pKa prediction results will be evaluated:
1. microscopic pKa values and related microstates
2. microstate populations as a function of pH
3. macroscopic pKa values

Detailed instructions for the pKa challenge can be found here: [pKa_challenge_instructions.md](pKa_challenge_instructions.md)

Challenge start date: Oct 25, 2017   
Challenge submission due: Jan 23, 2018

Experimental pKa measurements were added to this repository after the pKa challenge deadline and can be found here: [physical_properties/pKa/experimental_data/](physical_properties/pKa/experimental_data/)

#### log *P* prediction

This challenge consists of predicting the octanol-water partition coefficients (log *P*) of 11 small molecules that resemble fragments of small molecule protein kinase inhibitors.
Our aim is to evaluate how well current models can capture the transfer free energy of small molecules between different solvent environments through blind predictions.

Challenge start date: Nov 1, 2018  
Challenge submissions due: Mar 15, 2019  

Detailed instructions for the logP challenge can be found here: [logP_challenge_instructions.md](logP_challenge_instructions.md)

### SAMPLing challenge
The purpose of the SAMPLing challenge component is to evaluate and compare the performance of different sampling methodologies in the context of free energy calculations of biomolecular systems. Participants are invited to compute the free energy of binding of few host-guest systems taken from the main SAMPL6 challenge. We will be running extremely long calculations with the provided input files in an attempt to obtain "gold standard" results, and then assess how well different methods approach/converge to these results. See [`SAMPLing_instructions.md`](SAMPLing_instructions.md) for more details.

This SAMPLing challenge is a bit of an experiment, as it is entirely possible that different methods/packages may *not* agree even when apparently converged, requiring participating groups to work together to track down discrepancies. However, if agreement is obtained, it should be very instructive to compare the rate of convergence.
We expect that analysis of this challenge component will focus even more than usual on "lessons learned" rather than on which methods performed "best" by some metric, but we hope it will also pave the way for future iterations of such challenges.


## The SAMPL special issue

We have arranged for a SAMPL special issue to appear in the Journal of Computer-Aided Molecular Design, thanks to editor Terry Stouch. The submission deadline of first SAMPL6 special issue was **June 1, 2018**.
David Mobley will serve as guest editor for the SAMPL6 special issue.
Please submit on-time; the goal is to publish before the end of 2018.

To submit:
1) If you don't already have an account with JCAMD, register with JCAMD at:  http://www.editorialmanager.com/jcam
2) In your title, please include SAMPL6 and use them as keywords if possible
3) During submission  you will be asked to select an article "type." Please select the issue’s assigned article type, e.g. "SI:SAMPL6"
4) Submit on time!
5) Review fellow participant's papers (promptly please) as requested.
Some of the best reviewers of the challenges are those who participate and understand the nature of the papers.  Fellow participants are most familiar with the topic and have a vested interest in moving the paper quickly, hence many/most of the reviewers will chosen from participants.
6) Please submit reviews (or your revisions) ASAP to help maintain our chosen publication dates.

A second special issue of SAMPL6 Part II log *P* prediction challenge will be organized targeting September 15, 2019, for paper submissions.
This will occur shortly after the workshop, so to allow people to prepare, a virtual workshop will be planned earlier in the year, on May 16, 2018, closer to the submission deadline.<|MERGE_RESOLUTION|>--- conflicted
+++ resolved
@@ -7,11 +7,7 @@
 This cycle we have migrated the data download package to GitHub so it will be version controlled and more broadly acccessible.
 **Because these files are available publicly, we have no record of who downloads them. Therefore, you should sign up for notifications**.
 Specifically, if you want to receive updates if we uncover any problems, it is imperative that you either (a) sign up for the SAMPL e-mail list via the D3R site, or (b) sign up for notifications of changes to this GitHub repository (the `Watch` button, above); ideally you would do both.
-<<<<<<< HEAD
-**Join our e-mail list** by signing up [**here**](http://eepurl.com/dPj11j) to receive announcements of all new SAMPL related news, and [**here**](http://eepurl.com/gaAA0H) to receive all announcements specific to SAMPL6 and the current log P prediction challenge.
-=======
-**Join our e-mail list** by signing up [here](http://eepurl.com/dPj11j).
->>>>>>> 142c28bd
+**Join our e-mail list** by signing up [**here**](http://eepurl.com/dPj11j) to receive announcements of all new SAMPL related news, and [**here**](http://eepurl.com/gaAA0H) to receive all announcements specific to SAMPL6 and the current log *P* prediction challenge.
 
 The first part of SAMPL6 challenge culminated with a [joint D3R/SAMPL workshop](https://drugdesigndata.org//about/d3r-2018-workshop) in La Jolla, CA., Feb. 22-23, 2018.
 A special issue of JCAMD was organized with a submission deadline of June 1, 2018.
